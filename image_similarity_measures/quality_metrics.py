--- conflicted
+++ resolved
@@ -32,15 +32,12 @@
     """
     _assert_image_shapes_equal(org_img, pred_img, "RMSE")
 
-<<<<<<< HEAD
     org_img = org_img.astype(np.float32)
     
     # if image is a gray image - add empty 3rd dimension for the .shape[2] to exist
     if org_img.ndim == 2:
         org_img = np.expand_dims(org_img, axis=-1)
     
-=======
->>>>>>> 4e3b70c5
     rmse_bands = []
     for i in range(org_img.shape[2]):
         dif = np.subtract(org_img[:, :, i], pred_img[:, :, i])
@@ -63,15 +60,12 @@
     """
     _assert_image_shapes_equal(org_img, pred_img, "PSNR")
 
-<<<<<<< HEAD
     org_img = org_img.astype(np.float32)
     
     # if image is a gray image - add empty 3rd dimension for the .shape[2] to exist
     if org_img.ndim == 2:
         org_img = np.expand_dims(org_img, axis=-1)
-
-=======
->>>>>>> 4e3b70c5
+        
     mse_bands = []
     for i in range(org_img.shape[2]):
         mse_bands.append(np.mean(np.square(org_img[:, :, i] - pred_img[:, :, i])))
